"""Utility functions and classes for loman computation graphs."""

import itertools
import types

import numpy as np
import pandas as pd


def apply1(f, xs, *args, **kwds):
    """Apply function f to xs, handling generators, lists, and single values."""
    if isinstance(xs, types.GeneratorType):
        return (f(x, *args, **kwds) for x in xs)
    if isinstance(xs, list):
        return [f(x, *args, **kwds) for x in xs]
    return f(xs, *args, **kwds)


def as_iterable(xs):
    """Convert input to iterable form if not already iterable."""
    if isinstance(xs, (types.GeneratorType, list, set)):
        return xs
    return (xs,)


def apply_n(f, *xs, **kwds):
    """Apply function f to the cartesian product of iterables xs."""
    for p in itertools.product(*[as_iterable(x) for x in xs]):
        f(*p, **kwds)


class AttributeView:
    """Provides attribute-style access to dynamic collections."""

    def __init__(self, get_attribute_list, get_attribute, get_item=None):
        """Initialize with functions to get attribute list and individual attributes.

        Args:
            get_attribute_list: Function that returns list of available attributes
            get_attribute: Function that takes an attribute name and returns its value
            get_item: Optional function for item access, defaults to get_attribute
        """
        self.get_attribute_list = get_attribute_list
        self.get_attribute = get_attribute
        self.get_item = get_item
        if self.get_item is None:
            self.get_item = get_attribute

    def __dir__(self):
        """Return list of available attributes."""
        return self.get_attribute_list()

    def __getattr__(self, attr):
        """Get attribute by name, raising AttributeError if not found."""
        try:
            return self.get_attribute(attr)
        except KeyError:
            raise AttributeError(attr)

    def __getitem__(self, key):
        """Get item by key."""
        return self.get_item(key)

    def __getstate__(self):
        """Prepare object for serialization."""
        return {
            "get_attribute_list": self.get_attribute_list,
            "get_attribute": self.get_attribute,
            "get_item": self.get_item,
        }

    def __setstate__(self, state):
        """Restore object from serialized state."""
        self.get_attribute_list = state["get_attribute_list"]
        self.get_attribute = state["get_attribute"]
        self.get_item = state["get_item"]
        if self.get_item is None:
            self.get_item = self.get_attribute

    @staticmethod
    def from_dict(d, use_apply1=True):
        """Create an AttributeView from a dictionary."""
        if use_apply1:

            def get_attribute(xs):
                return apply1(d.get, xs)
        else:
            get_attribute = d.get
        return AttributeView(d.keys, get_attribute)


pandas_types = (pd.Series, pd.DataFrame)


def value_eq(a, b):
    """Compare two values for equality, handling pandas and numpy objects safely.

    - Uses .equals for pandas Series/DataFrame
    - For numpy arrays, returns a single boolean using np.array_equal (treats NaNs as equal)
    - Falls back to == and coerces to bool when possible
    """
    if a is b:
        return True

    # pandas objects: use robust equality
    if isinstance(a, pandas_types):
        return a.equals(b)
    if isinstance(b, pandas_types):
        return b.equals(a)
<<<<<<< HEAD
    if isinstance(a, np.ndarray) or isinstance(b, np.ndarray):
        try:
            return np.array_equal(a, b, equal_nan=True)
        except Exception:
            return False
=======

    # numpy arrays: perform elementwise equality reduction
>>>>>>> 89361907
    try:
        if isinstance(a, np.ndarray) or isinstance(b, np.ndarray):
            try:
                return np.array_equal(a, b, equal_nan=True)
            except TypeError:
                # Fallback if equal_nan not available
                a_arr = np.asarray(a)
                b_arr = np.asarray(b)
                if a_arr.shape != b_arr.shape:
                    return False
                eq = a_arr == b_arr
                # align NaN handling
                with np.errstate(invalid="ignore"):
                    both_nan = np.isnan(a_arr) & np.isnan(b_arr)
                return bool(np.all(eq | both_nan))

        # Default comparison; ensure a single boolean
        result = a == b
        # If result is an array-like truth value, reduce safely
        if isinstance(result, (np.ndarray,)):
            return bool(np.all(result))
        return bool(result)
    except Exception:
        return False<|MERGE_RESOLUTION|>--- conflicted
+++ resolved
@@ -107,16 +107,11 @@
         return a.equals(b)
     if isinstance(b, pandas_types):
         return b.equals(a)
-<<<<<<< HEAD
     if isinstance(a, np.ndarray) or isinstance(b, np.ndarray):
         try:
             return np.array_equal(a, b, equal_nan=True)
         except Exception:
             return False
-=======
-
-    # numpy arrays: perform elementwise equality reduction
->>>>>>> 89361907
     try:
         if isinstance(a, np.ndarray) or isinstance(b, np.ndarray):
             try:
