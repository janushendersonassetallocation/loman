--- conflicted
+++ resolved
@@ -28,10 +28,6 @@
     "dill >= 0.2.5",
     "networkx >= 2.0",
     "pandas >= 0.19.2",
-<<<<<<< HEAD
-=======
-    "scipy>=1.16.3"
->>>>>>> 89361907
 ]
 
 [project.optional-dependencies]
@@ -64,13 +60,8 @@
 
 [tool.deptry]
 known_first_party = ["loman"]
-<<<<<<< HEAD
 pep621_dev_dependency_groups = ["test", "dev", "notebook"]
 per_rule_ignores = {DEP002 = ["pytest", "pytest-cov", "ruff", "pre-commit", "mypy", "marimo", "attrs"], DEP004 = ["attrs"]}
-=======
-pep621_dev_dependency_groups = ["test", "dev"]
-per_rule_ignores = {DEP002 = ["mypy", "marimo", "attrs", "scipy"], DEP004 = ["attrs"]}
->>>>>>> 89361907
 
 [tool.deptry.package_module_name_map]
 pre-commit = "pre_commit"
